--- conflicted
+++ resolved
@@ -304,12 +304,9 @@
       - type: not-contains
         value: "watchlist_search("
       - type: is-json
-<<<<<<< HEAD
-=======
     
 
 
->>>>>>> 27049044
  # ============ OCR EXTRACTION AGENT TESTS ============
 
   - description: "Valid Passport PDF (multi-page)"
@@ -487,7 +484,6 @@
 
 # ============================
 # END OF TEST DEFINITIONS
-<<<<<<< HEAD
 # ============================     
    # ================================
   # DECISION AGENT – HAPPY PATH
@@ -692,9 +688,6 @@
           const j = JSON.parse(output);
           const allowed = ["APPROVE","REJECT","HUMAN_REVIEW"];
           return allowed.includes(j.decision) && typeof j.reasons === "string";    
-=======
-# ============================
->>>>>>> 27049044
 
 ci:
   threshold: 85
