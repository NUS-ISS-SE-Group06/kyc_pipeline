# src/kyc_pipeline/tools/ocr.py
import json, os
from crewai.tools import tool
<<<<<<< HEAD
import pytesseract
from PIL import Image
import cv2

@tool("ocr_extract")
def ocr_extract(s3_uri: str) -> str:
    """Extract raw text from a document at s3_uri. (Stub for demo)."""
    """Extract text from an image using Tesseract OCR.
    Supports PNG, JPG, TIFF, PDF (if converted to image)."""
    # Load image with OpenCV for preprocessing
    image = cv2.imread(image_path)

    # Convert to grayscale
    gray = cv2.cvtColor(image, cv2.COLOR_BGR2GRAY)

    # Optional: apply thresholding for better OCR on noisy scans
    gray = cv2.threshold(gray, 0, 255,
                         cv2.THRESH_BINARY | cv2.THRESH_OTSU)[1]

    # Save temp processed file
    temp_filename = "temp.png"
    cv2.imwrite(temp_filename, gray)

    # Run Tesseract OCR
    text = pytesseract.image_to_string(Image.open(temp_filename))

    return text

if __name__ == "__main__":
    path = "./test/idcard_john_doe.jpg"
    raw_text = extract_text(path)
    print("🔎 OCR Extracted Text:")
    print(raw_text)
=======
from pathlib import Path

_STUBS = {
    # filename → normalized fields you want your Extract step to use
    "idcard_john_doe.jpg": {
        "name": "JOHN DOE",
        "dob": "1990-01-01",
        "address": "123 Example St, #01-01, Singapore 123456",
        "id_number": "S1234567A",
        "has_face_photo": True,
        "confidence": 0.95,
        "coverage_notes": "Stubbed OCR output"
    },
    # add more test files here if needed
}

def _stub_payload_for(uri: str):
    fname = Path(uri).name
    return _STUBS.get(fname, {
        # fall-back stub (useful even when filename doesn’t match)
        "name": "ADA LOVELACE",
        "dob": "1815-12-10",
        "address": "10 Bayes Rd, London",
        "id_number": "SG1234567",
        "has_face_photo": True,
        "confidence": 0.9,
        "coverage_notes": "Global fallback stub"
    })

def ocr_extract_pure(s3_uri: str) -> str:
    """
    Return OCR result as a JSON string with normalized keys.
    In stub mode (OCR_MODE=stub), return canned data based on file name.
    """
    mode = os.getenv("OCR_MODE", "real").lower()

    if mode == "stub":
        payload = _stub_payload_for(s3_uri)
        return json.dumps({"extracted": payload})  # JSON STRING

    # --- real mode (placeholder) ---
    # text = run_real_ocr(s3_uri)
    # parsed = parse_text_to_fields(text)
    # return json.dumps({"extracted": parsed})
    return json.dumps({"extracted": _stub_payload_for(s3_uri)})  # temporary until real OCR wired
ocr_extract = tool("ocr_extract")(ocr_extract_pure)
>>>>>>> 7f87bd75
<|MERGE_RESOLUTION|>--- conflicted
+++ resolved
@@ -1,7 +1,6 @@
 # src/kyc_pipeline/tools/ocr.py
 import json, os
 from crewai.tools import tool
-<<<<<<< HEAD
 import pytesseract
 from PIL import Image
 import cv2
@@ -30,56 +29,8 @@
 
     return text
 
-if __name__ == "__main__":
-    path = "./test/idcard_john_doe.jpg"
-    raw_text = extract_text(path)
-    print("🔎 OCR Extracted Text:")
-    print(raw_text)
-=======
-from pathlib import Path
-
-_STUBS = {
-    # filename → normalized fields you want your Extract step to use
-    "idcard_john_doe.jpg": {
-        "name": "JOHN DOE",
-        "dob": "1990-01-01",
-        "address": "123 Example St, #01-01, Singapore 123456",
-        "id_number": "S1234567A",
-        "has_face_photo": True,
-        "confidence": 0.95,
-        "coverage_notes": "Stubbed OCR output"
-    },
-    # add more test files here if needed
-}
-
-def _stub_payload_for(uri: str):
-    fname = Path(uri).name
-    return _STUBS.get(fname, {
-        # fall-back stub (useful even when filename doesn’t match)
-        "name": "ADA LOVELACE",
-        "dob": "1815-12-10",
-        "address": "10 Bayes Rd, London",
-        "id_number": "SG1234567",
-        "has_face_photo": True,
-        "confidence": 0.9,
-        "coverage_notes": "Global fallback stub"
-    })
-
-def ocr_extract_pure(s3_uri: str) -> str:
-    """
-    Return OCR result as a JSON string with normalized keys.
-    In stub mode (OCR_MODE=stub), return canned data based on file name.
-    """
-    mode = os.getenv("OCR_MODE", "real").lower()
-
-    if mode == "stub":
-        payload = _stub_payload_for(s3_uri)
-        return json.dumps({"extracted": payload})  # JSON STRING
-
-    # --- real mode (placeholder) ---
-    # text = run_real_ocr(s3_uri)
-    # parsed = parse_text_to_fields(text)
-    # return json.dumps({"extracted": parsed})
-    return json.dumps({"extracted": _stub_payload_for(s3_uri)})  # temporary until real OCR wired
-ocr_extract = tool("ocr_extract")(ocr_extract_pure)
->>>>>>> 7f87bd75
+# if __name__ == "__main__":
+#     path = "./test/idcard_john_doe.jpg"
+#     raw_text = extract_text(path)
+#     print("🔎 OCR Extracted Text:")
+#     print(raw_text)