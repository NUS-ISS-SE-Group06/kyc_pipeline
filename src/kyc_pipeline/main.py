--- conflicted
+++ resolved
@@ -7,14 +7,10 @@
     inputs = {
         "doc_id": "KYC-2025-0001",
         #"s3_uri": "s3://incoming/kyc.pdf",
-<<<<<<< HEAD
         "s3_uri": "/Users/britta/Documents/workstation/mtech/AgenticAI/kyc_pipeline/test/idcard_john_doe.jpg",
-        "org_id": "test-sg",
-=======
-        "s3_uri": "/Users/onggowahyudi/nus/kyc_pipeline/test/idcard_john_doe.jpg",
         "doc_type": "KYC",
->>>>>>> 47df2b7c
         "to_email": "applicant@example.com"
+
     }
 
     try:
