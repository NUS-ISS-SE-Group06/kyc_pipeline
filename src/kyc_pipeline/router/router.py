import os
from crewai import LLM
import requests
from openai import OpenAI

def _ping_openai(model: str) -> bool:
    """Ping OpenAI model with minimal request."""
    try:
        client = OpenAI()
        resp = client.chat.completions.create(
            model=model,
            messages=[{"role": "user", "content": "ping"}],
            max_tokens=1,
            temperature=0,
            )
        return bool(resp and resp.choices)
    except Exception as e:
        raise RuntimeError(f"OpenAI Ping test failed: {e}")

def llmrouter(model_name: str = "gpt-5-nano", temperature: float = 0.05) -> LLM:
    """
    Simple LLM Router:
        - If model_name matches a known option, return that model.
        - Otherwise default to gpt-4o-mini
        - If any error occurs, fall back to gpt-4.1-mini"
    """
    
<<<<<<< HEAD
    fallback_model_name="gpt-4.1-mini"
   
    try:

=======
    model_name="gpt-4.1-mini"
    fallback_model_name="gpt-4o-mini"
    try:
>>>>>>> 0bf7461a
        # Default: Openai GPT
        #gpt-4o-mini   1M Token, Input $ 0.15 Output $0.6
        #gpt-4.1-mini  1M Token, Input $ 0.4 Output $1.6
        #gpt-5-nano    1M Token, Input $ 0.05 Output $0.4
        _ping_openai(model_name)
        return LLM(
            model=model_name,
            temperature=temperature,
        )
        
    # Fallback
    except Exception:
        return LLM(
            model=fallback_model_name,
            temperature=temperature,
        )<|MERGE_RESOLUTION|>--- conflicted
+++ resolved
@@ -25,16 +25,10 @@
         - If any error occurs, fall back to gpt-4.1-mini"
     """
     
-<<<<<<< HEAD
     fallback_model_name="gpt-4.1-mini"
    
     try:
 
-=======
-    model_name="gpt-4.1-mini"
-    fallback_model_name="gpt-4o-mini"
-    try:
->>>>>>> 0bf7461a
         # Default: Openai GPT
         #gpt-4o-mini   1M Token, Input $ 0.15 Output $0.6
         #gpt-4.1-mini  1M Token, Input $ 0.4 Output $1.6
