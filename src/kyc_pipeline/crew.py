from crewai import Agent, Crew, Process, Task, LLM
from crewai.project import CrewBase, agent, crew, task
from .tools.ocr import ocr_extract
from .tools.bizrules import fetch_business_rules
from .tools.watchlist import watchlist_search
from .tools.notify import send_decision_email
from .tools.runlog import persist_runlog
from .router.router import llmrouter


@CrewBase
class KYCPipelineCrew:
    """Agentic KYC crew with a manager (Planner)."""

    agents_config = 'config/agents.yaml'
    tasks_config  = 'config/tasks.yaml'

<<<<<<< HEAD
=======
    # ---- Local LLM via Ollama (using llama3.2:1b) ----
    def _local_llm(self) -> LLM:
        return LLM(
            # model="ollama/gpt-oss:20b",
            model="ollama/llama3.2-vision:11b",
            base_url="http://localhost:11434",
            temperature=0.2,
    )
>>>>>>> 20b710c8

    # ──────────────── Agents ────────────────
    @agent  #manager
    def planner(self) -> Agent:
        return Agent(
            config=self.agents_config['planner'], 
            verbose=True, 
            memory=False,
            llm=llmrouter(),
        )

    @agent
    def extractor(self) -> Agent:
        return Agent(
            config=self.agents_config['extractor'],
            tools=[ocr_extract, persist_runlog], 
            verbose=True,
<<<<<<< HEAD
            llm=llmrouter(),
=======
            llm=self._local_llm(),
            max_iter=1
>>>>>>> 20b710c8
        )

    @agent
    def judge(self) -> Agent:
        return Agent(
            config=self.agents_config['judge'], 
            tools=[persist_runlog], 
            verbose=True,
<<<<<<< HEAD
            llm=llmrouter(),
            max_iter=2,
=======
            llm=self._local_llm(),
            max_iter=1
>>>>>>> 20b710c8
        )

    @agent
    def bizrules(self) -> Agent:
        return Agent(
            config=self.agents_config['bizrules'], 
            tools=[fetch_business_rules, persist_runlog], 
            verbose=True,
<<<<<<< HEAD
            llm=llmrouter(),
=======
            llm=self._local_llm(),
            max_iter=1
>>>>>>> 20b710c8
        )

    @agent
    def risk(self) -> Agent:
        return Agent(
            tools=[watchlist_search, persist_runlog],
            verbose=True,
<<<<<<< HEAD
            llm=llmrouter(),
=======
            llm=self._local_llm(),
            role="Fraud-Risk Agent",
            goal="Run watchlist screening and output a single risk decision.",
            backstory="Grades risk based on watchlist matches; no coworker chatter.",
            allow_delegation=False,
            max_iter=1
>>>>>>> 20b710c8
        )

    @agent
    def notifier(self) -> Agent:
        return Agent(
            config=self.agents_config['notifier'], 
            tools=[send_decision_email, persist_runlog], 
            verbose=True,
<<<<<<< HEAD
            llm=llmrouter(),
=======
            llm=self._local_llm(),
            max_iter=1
>>>>>>> 20b710c8
        )

    # ──────────────── Tasks ────────────────
    @task
    def extract_task(self) -> Task:
        return Task(
            config=self.tasks_config['extract_task'], 
            agent=self.extractor(), 
        )

    @task
    def judge_task(self) -> Task:
        return Task(
            config=self.tasks_config['judge_task'], 
            agent=self.judge(), 
        )

    @task
    def bizrules_task(self) -> Task:
        return Task(
            config=self.tasks_config['bizrules_task'], 
            agent=self.bizrules(), 
        )

    @task
    def risk_task(self) -> Task:
        return Task(
            config=self.tasks_config['risk_task'], 
            agent=self.risk(), 
        )

    @task
    def notify_task(self) -> Task:
        return Task(
            config=self.tasks_config['notify_task'], 
            agent=self.notifier(), 
        )

    # ──────────────── Crew ────────────────
    @crew
    def crew(self) -> Crew:
        return Crew(
            agents=[
                self.extractor(),
                self.judge(),
                self.bizrules(),
                self.risk(),
                self.notifier(),
            ],
            tasks=[
                self.extract_task(),
                self.judge_task(),
                self.bizrules_task(),
                self.risk_task(),
                self.notify_task(),
            ],
            process=Process.hierarchical,   # manager-led agentic flow
            manager_agent=self.planner(),
            manager_llm=locals,
            function_calling_llm=locals,
            verbose=True,
            # knowledge_sources=self.knowledge_sources,  # if enabled above
        )<|MERGE_RESOLUTION|>--- conflicted
+++ resolved
@@ -14,18 +14,7 @@
 
     agents_config = 'config/agents.yaml'
     tasks_config  = 'config/tasks.yaml'
-
-<<<<<<< HEAD
-=======
-    # ---- Local LLM via Ollama (using llama3.2:1b) ----
-    def _local_llm(self) -> LLM:
-        return LLM(
-            # model="ollama/gpt-oss:20b",
-            model="ollama/llama3.2-vision:11b",
-            base_url="http://localhost:11434",
-            temperature=0.2,
-    )
->>>>>>> 20b710c8
+    
 
     # ──────────────── Agents ────────────────
     @agent  #manager
@@ -43,12 +32,8 @@
             config=self.agents_config['extractor'],
             tools=[ocr_extract, persist_runlog], 
             verbose=True,
-<<<<<<< HEAD
             llm=llmrouter(),
-=======
-            llm=self._local_llm(),
             max_iter=1
->>>>>>> 20b710c8
         )
 
     @agent
@@ -57,13 +42,8 @@
             config=self.agents_config['judge'], 
             tools=[persist_runlog], 
             verbose=True,
-<<<<<<< HEAD
             llm=llmrouter(),
-            max_iter=2,
-=======
-            llm=self._local_llm(),
-            max_iter=1
->>>>>>> 20b710c8
+            max_iter=1,
         )
 
     @agent
@@ -72,12 +52,8 @@
             config=self.agents_config['bizrules'], 
             tools=[fetch_business_rules, persist_runlog], 
             verbose=True,
-<<<<<<< HEAD
             llm=llmrouter(),
-=======
-            llm=self._local_llm(),
             max_iter=1
->>>>>>> 20b710c8
         )
 
     @agent
@@ -85,16 +61,12 @@
         return Agent(
             tools=[watchlist_search, persist_runlog],
             verbose=True,
-<<<<<<< HEAD
             llm=llmrouter(),
-=======
-            llm=self._local_llm(),
             role="Fraud-Risk Agent",
             goal="Run watchlist screening and output a single risk decision.",
             backstory="Grades risk based on watchlist matches; no coworker chatter.",
             allow_delegation=False,
             max_iter=1
->>>>>>> 20b710c8
         )
 
     @agent
@@ -103,12 +75,8 @@
             config=self.agents_config['notifier'], 
             tools=[send_decision_email, persist_runlog], 
             verbose=True,
-<<<<<<< HEAD
             llm=llmrouter(),
-=======
-            llm=self._local_llm(),
             max_iter=1
->>>>>>> 20b710c8
         )
 
     # ──────────────── Tasks ────────────────
