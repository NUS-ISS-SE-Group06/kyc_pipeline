--- conflicted
+++ resolved
@@ -23,12 +23,8 @@
             config=self.agents_config['planner'], 
             verbose=True, 
             memory=False,
-<<<<<<< HEAD
             tools=[],
-            llm=self._local_llm(),
-=======
             llm=llmrouter(),
->>>>>>> ef003cb7
         )
 
     @agent
@@ -37,14 +33,9 @@
             config=self.agents_config['extractor'],
             tools=[ocr_extract, persist_runlog],
             verbose=True,
-<<<<<<< HEAD
-            llm=self._local_llm(),
+            llm=llmrouter(),
             max_iter=1,
             allow_delegation=False   # <- prevents coworker ping-pong
-=======
-            llm=llmrouter(),
-            max_iter=1
->>>>>>> ef003cb7
         )
 
     @agent
